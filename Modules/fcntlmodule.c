
/* fcntl module */

#define PY_SSIZE_T_CLEAN

#include "Python.h"

#ifdef HAVE_SYS_FILE_H
#include <sys/file.h>
#endif

#include <sys/ioctl.h>
#include <fcntl.h>
#ifdef HAVE_STROPTS_H
#include <stropts.h>
#endif

/*[clinic input]
output preset file
module fcntl
[clinic start generated code]*/
/*[clinic end generated code: output=da39a3ee5e6b4b0d input=c7356fdb126a904a]*/

static int
conv_descriptor(PyObject *object, int *target)
{
    int fd = PyObject_AsFileDescriptor(object);

    if (fd < 0)
    return 0;
    *target = fd;
    return 1;
}

/* Must come after conv_descriptor definition. */
#include "clinic/fcntlmodule.c.h"

/*[clinic input]
fcntl.fcntl

    fd: object(type='int', converter='conv_descriptor')
    code: int
    arg: object = NULL
    /

Perform the operation `code` on file descriptor fd.

The values used for `code` are operating system dependent, and are available
as constants in the fcntl module, using the same names as used in
the relevant C header files.  The argument arg is optional, and
defaults to 0; it may be an int or a string.  If arg is given as a string,
the return value of fcntl is a string of that length, containing the
resulting value put in the arg buffer by the operating system.  The length
of the arg string is not allowed to exceed 1024 bytes.  If the arg given
is an integer or if none is specified, the result value is an integer
corresponding to the return value of the fcntl call in the C code.
[clinic start generated code]*/

static PyObject *
fcntl_fcntl_impl(PyModuleDef *module, int fd, int code, PyObject *arg)
/*[clinic end generated code: output=afc5bfa74a03ef0d input=4850c13a41e86930]*/
{
<<<<<<< HEAD
    int int_arg = 0;
=======
    int fd;
    int code;
    int arg;
>>>>>>> d915b084
    int ret;
    char *str;
    Py_ssize_t len;
    char buf[1024];

    if (arg != NULL) {
        int parse_result;

        if (PyArg_Parse(arg, "s#", &str, &len)) {
            if ((size_t)len > sizeof buf) {
                PyErr_SetString(PyExc_ValueError,
                                "fcntl string arg too long");
                return NULL;
            }
            memcpy(buf, str, len);
            Py_BEGIN_ALLOW_THREADS
            ret = fcntl(fd, code, buf);
            Py_END_ALLOW_THREADS
            if (ret < 0) {
                PyErr_SetFromErrno(PyExc_IOError);
                return NULL;
            }
            return PyBytes_FromStringAndSize(buf, len);
        }

        PyErr_Clear();
        parse_result = PyArg_Parse(arg,
            "l;fcntl requires a file or file descriptor,"
            " an integer and optionally a third integer or a string",
            &int_arg);
        if (!parse_result) {
          return NULL;
        }
    }

<<<<<<< HEAD
=======
    PyErr_Clear();
    arg = 0;
    if (!PyArg_ParseTuple(args,
         "O&i|I;fcntl requires a file or file descriptor,"
         " an integer and optionally a third integer or a string",
                          conv_descriptor, &fd, &code, &arg)) {
      return NULL;
    }
>>>>>>> d915b084
    Py_BEGIN_ALLOW_THREADS
    ret = fcntl(fd, code, int_arg);
    Py_END_ALLOW_THREADS
    if (ret < 0) {
        PyErr_SetFromErrno(PyExc_IOError);
        return NULL;
    }
    return PyLong_FromLong((long)ret);
}


/*[clinic input]
fcntl.ioctl

    fd: object(type='int', converter='conv_descriptor')
    op as code: unsigned_int(bitwise=True)
    arg as ob_arg: object = NULL
    mutate_flag as mutate_arg: bool = True
    /

Perform the operation op on file descriptor fd.

The values used for op are operating system dependent, and are available as
constants in the fcntl or termios library modules, using the same names as
used in the relevant C header files.

The argument `arg` is optional, and defaults to 0; it may be an int or a
buffer containing character data (most likely a string or an array).

If the argument is a mutable buffer (such as an array) and if the
mutate_flag argument (which is only allowed in this case) is true then the
buffer is (in effect) passed to the operating system and changes made by
the OS will be reflected in the contents of the buffer after the call has
returned.  The return value is the integer returned by the ioctl system
call.

If the argument is a mutable buffer and the mutable_flag argument is not
passed or is false, the behavior is as if a string had been passed.  This
behavior will change in future releases of Python.

If the argument is an immutable buffer (most likely a string) then a copy
of the buffer is passed to the operating system and the return value is a
string of the same length containing whatever the operating system put in
the buffer.  The length of the arg buffer in this case is not allowed to
exceed 1024 bytes.

If the arg given is an integer or if none is specified, the result value is
an integer corresponding to the return value of the ioctl call in the C
code.
[clinic start generated code]*/

static PyObject *
fcntl_ioctl_impl(PyModuleDef *module, int fd, unsigned int code, PyObject *ob_arg, int mutate_arg)
/*[clinic end generated code: output=ad47738c118622bf input=a55a6ee8e494c449]*/
{
#define IOCTL_BUFSZ 1024
    /* We use the unsigned non-checked 'I'
       format for the 'code' parameter because Python turns 0x8000000
       into either a large positive number (PyLong or PyInt on 64-bit
       platforms) or a negative number on others (32-bit PyInt)
       whereas the system expects it to be a 32bit bit field value
       regardless of it being passed as an int or unsigned long on
       various platforms.  See the termios.TIOCSWINSZ constant across
       platforms for an example of this.

       If any of the 64bit platforms ever decide to use more than 32bits
       in their unsigned long ioctl codes this will break and need
       special casing based on the platform being built on.
     */
    int arg = 0;
    int ret;
    Py_buffer pstr;
    char *str;
    Py_ssize_t len;
    char buf[IOCTL_BUFSZ+1];  /* argument plus NUL byte */

    if (ob_arg != NULL) {
        if (PyArg_Parse(ob_arg, "w*:ioctl", &pstr)) {
            char *arg;
            str = pstr.buf;
            len = pstr.len;

            if (mutate_arg) {
                if (len <= IOCTL_BUFSZ) {
                    memcpy(buf, str, len);
                    buf[len] = '\0';
                    arg = buf;
                }
                else {
                    arg = str;
                }
            }
            else {
                if (len > IOCTL_BUFSZ) {
                    PyBuffer_Release(&pstr);
                    PyErr_SetString(PyExc_ValueError,
                        "ioctl string arg too long");
                    return NULL;
                }
                else {
                    memcpy(buf, str, len);
                    buf[len] = '\0';
                    arg = buf;
                }
            }
            if (buf == arg) {
                Py_BEGIN_ALLOW_THREADS /* think array.resize() */
                ret = ioctl(fd, code, arg);
                Py_END_ALLOW_THREADS
            }
            else {
                ret = ioctl(fd, code, arg);
            }
            if (mutate_arg && (len <= IOCTL_BUFSZ)) {
                memcpy(str, buf, len);
            }
            PyBuffer_Release(&pstr); /* No further access to str below this point */
            if (ret < 0) {
                PyErr_SetFromErrno(PyExc_IOError);
                return NULL;
            }
            if (mutate_arg) {
                return PyLong_FromLong(ret);
            }
            else {
                return PyBytes_FromStringAndSize(buf, len);
            }
        }

        PyErr_Clear();
        if (PyArg_Parse(ob_arg, "s*:ioctl", &pstr)) {
            str = pstr.buf;
            len = pstr.len;
            if (len > IOCTL_BUFSZ) {
                PyBuffer_Release(&pstr);
                PyErr_SetString(PyExc_ValueError,
                                "ioctl string arg too long");
                return NULL;
            }
            memcpy(buf, str, len);
            buf[len] = '\0';
            Py_BEGIN_ALLOW_THREADS
            ret = ioctl(fd, code, buf);
            Py_END_ALLOW_THREADS
            if (ret < 0) {
                PyBuffer_Release(&pstr);
                PyErr_SetFromErrno(PyExc_IOError);
                return NULL;
            }
            PyBuffer_Release(&pstr);
            return PyBytes_FromStringAndSize(buf, len);
        }

        PyErr_Clear();
        if (!PyArg_Parse(ob_arg,
             "i;ioctl requires a file or file descriptor,"
             " an integer and optionally an integer or buffer argument",
             &arg)) {
          return NULL;
        }
        // Fall-through to outside the 'if' statement.
    }
    Py_BEGIN_ALLOW_THREADS
    ret = ioctl(fd, code, arg);
    Py_END_ALLOW_THREADS
    if (ret < 0) {
        PyErr_SetFromErrno(PyExc_IOError);
        return NULL;
    }
    return PyLong_FromLong((long)ret);
#undef IOCTL_BUFSZ
}

/*[clinic input]
fcntl.flock

    fd: object(type='int', converter='conv_descriptor')
    code: int
    /

Perform the lock operation op on file descriptor fd.

See the Unix manual page for flock(2) for details (On some systems, this
function is emulated using fcntl()).
[clinic start generated code]*/

static PyObject *
fcntl_flock_impl(PyModuleDef *module, int fd, int code)
/*[clinic end generated code: output=c9035133a7dbfc96 input=b762aa9448d05e43]*/
{
    int ret;

#ifdef HAVE_FLOCK
    Py_BEGIN_ALLOW_THREADS
    ret = flock(fd, code);
    Py_END_ALLOW_THREADS
#else

#ifndef LOCK_SH
#define LOCK_SH         1       /* shared lock */
#define LOCK_EX         2       /* exclusive lock */
#define LOCK_NB         4       /* don't block when locking */
#define LOCK_UN         8       /* unlock */
#endif
    {
        struct flock l;
        if (code == LOCK_UN)
            l.l_type = F_UNLCK;
        else if (code & LOCK_SH)
            l.l_type = F_RDLCK;
        else if (code & LOCK_EX)
            l.l_type = F_WRLCK;
        else {
            PyErr_SetString(PyExc_ValueError,
                            "unrecognized flock argument");
            return NULL;
        }
        l.l_whence = l.l_start = l.l_len = 0;
        Py_BEGIN_ALLOW_THREADS
        ret = fcntl(fd, (code & LOCK_NB) ? F_SETLK : F_SETLKW, &l);
        Py_END_ALLOW_THREADS
    }
#endif /* HAVE_FLOCK */
    if (ret < 0) {
        PyErr_SetFromErrno(PyExc_IOError);
        return NULL;
    }
    Py_RETURN_NONE;
}


/*[clinic input]
fcntl.lockf

    fd: object(type='int', converter='conv_descriptor')
    code: int
    lenobj: object = NULL
    startobj: object = NULL
    whence: int = 0
    /

A wrapper around the fcntl() locking calls.

fd is the file descriptor of the file to lock or unlock, and operation is one
of the following values:

    LOCK_UN - unlock
    LOCK_SH - acquire a shared lock
    LOCK_EX - acquire an exclusive lock

When operation is LOCK_SH or LOCK_EX, it can also be bitwise ORed with
LOCK_NB to avoid blocking on lock acquisition.  If LOCK_NB is used and the
lock cannot be acquired, an IOError will be raised and the exception will
have an errno attribute set to EACCES or EAGAIN (depending on the operating
system -- for portability, check for either value).

length is the number of bytes to lock, with the default meaning to lock to
EOF.  start is the byte offset, relative to whence, to that the lock
starts.  whence is as with fileobj.seek(), specifically:

    0 - relative to the start of the file (SEEK_SET)
    1 - relative to the current buffer position (SEEK_CUR)
    2 - relative to the end of the file (SEEK_END)
[clinic start generated code]*/

static PyObject *
fcntl_lockf_impl(PyModuleDef *module, int fd, int code, PyObject *lenobj, PyObject *startobj, int whence)
/*[clinic end generated code: output=5536df2892bf3ce9 input=44856fa06db36184]*/
{
    int ret;

#ifndef LOCK_SH
#define LOCK_SH         1       /* shared lock */
#define LOCK_EX         2       /* exclusive lock */
#define LOCK_NB         4       /* don't block when locking */
#define LOCK_UN         8       /* unlock */
#endif  /* LOCK_SH */
    {
        struct flock l;
        if (code == LOCK_UN)
            l.l_type = F_UNLCK;
        else if (code & LOCK_SH)
            l.l_type = F_RDLCK;
        else if (code & LOCK_EX)
            l.l_type = F_WRLCK;
        else {
            PyErr_SetString(PyExc_ValueError,
                            "unrecognized lockf argument");
            return NULL;
        }
        l.l_start = l.l_len = 0;
        if (startobj != NULL) {
#if !defined(HAVE_LARGEFILE_SUPPORT)
            l.l_start = PyLong_AsLong(startobj);
#else
            l.l_start = PyLong_Check(startobj) ?
                            PyLong_AsLongLong(startobj) :
                    PyLong_AsLong(startobj);
#endif
            if (PyErr_Occurred())
                return NULL;
        }
        if (lenobj != NULL) {
#if !defined(HAVE_LARGEFILE_SUPPORT)
            l.l_len = PyLong_AsLong(lenobj);
#else
            l.l_len = PyLong_Check(lenobj) ?
                            PyLong_AsLongLong(lenobj) :
                    PyLong_AsLong(lenobj);
#endif
            if (PyErr_Occurred())
                return NULL;
        }
        l.l_whence = whence;
        Py_BEGIN_ALLOW_THREADS
        ret = fcntl(fd, (code & LOCK_NB) ? F_SETLK : F_SETLKW, &l);
        Py_END_ALLOW_THREADS
    }
    if (ret < 0) {
        PyErr_SetFromErrno(PyExc_IOError);
        return NULL;
    }
    Py_RETURN_NONE;
}

/* List of functions */

static PyMethodDef fcntl_methods[] = {
    FCNTL_FCNTL_METHODDEF
    FCNTL_IOCTL_METHODDEF
    FCNTL_FLOCK_METHODDEF
    FCNTL_LOCKF_METHODDEF
    {NULL, NULL}  /* sentinel */
};


PyDoc_STRVAR(module_doc,
"This module performs file control and I/O control on file \n\
descriptors.  It is an interface to the fcntl() and ioctl() Unix\n\
routines.  File descriptors can be obtained with the fileno() method of\n\
a file or socket object.");

/* Module initialisation */


static int
all_ins(PyObject* m)
{
    if (PyModule_AddIntMacro(m, LOCK_SH)) return -1;
    if (PyModule_AddIntMacro(m, LOCK_EX)) return -1;
    if (PyModule_AddIntMacro(m, LOCK_NB)) return -1;
    if (PyModule_AddIntMacro(m, LOCK_UN)) return -1;
/* GNU extensions, as of glibc 2.2.4 */
#ifdef LOCK_MAND
    if (PyModule_AddIntMacro(m, LOCK_MAND)) return -1;
#endif
#ifdef LOCK_READ
    if (PyModule_AddIntMacro(m, LOCK_READ)) return -1;
#endif
#ifdef LOCK_WRITE
    if (PyModule_AddIntMacro(m, LOCK_WRITE)) return -1;
#endif
#ifdef LOCK_RW
    if (PyModule_AddIntMacro(m, LOCK_RW)) return -1;
#endif

#ifdef F_DUPFD
    if (PyModule_AddIntMacro(m, F_DUPFD)) return -1;
#endif
#ifdef F_DUPFD_CLOEXEC
    if (PyModule_AddIntMacro(m, F_DUPFD_CLOEXEC)) return -1;
#endif
#ifdef F_GETFD
    if (PyModule_AddIntMacro(m, F_GETFD)) return -1;
#endif
#ifdef F_SETFD
    if (PyModule_AddIntMacro(m, F_SETFD)) return -1;
#endif
#ifdef F_GETFL
    if (PyModule_AddIntMacro(m, F_GETFL)) return -1;
#endif
#ifdef F_SETFL
    if (PyModule_AddIntMacro(m, F_SETFL)) return -1;
#endif
#ifdef F_GETLK
    if (PyModule_AddIntMacro(m, F_GETLK)) return -1;
#endif
#ifdef F_SETLK
    if (PyModule_AddIntMacro(m, F_SETLK)) return -1;
#endif
#ifdef F_SETLKW
    if (PyModule_AddIntMacro(m, F_SETLKW)) return -1;
#endif
#ifdef F_GETOWN
    if (PyModule_AddIntMacro(m, F_GETOWN)) return -1;
#endif
#ifdef F_SETOWN
    if (PyModule_AddIntMacro(m, F_SETOWN)) return -1;
#endif
#ifdef F_GETSIG
    if (PyModule_AddIntMacro(m, F_GETSIG)) return -1;
#endif
#ifdef F_SETSIG
    if (PyModule_AddIntMacro(m, F_SETSIG)) return -1;
#endif
#ifdef F_RDLCK
    if (PyModule_AddIntMacro(m, F_RDLCK)) return -1;
#endif
#ifdef F_WRLCK
    if (PyModule_AddIntMacro(m, F_WRLCK)) return -1;
#endif
#ifdef F_UNLCK
    if (PyModule_AddIntMacro(m, F_UNLCK)) return -1;
#endif
/* LFS constants */
#ifdef F_GETLK64
    if (PyModule_AddIntMacro(m, F_GETLK64)) return -1;
#endif
#ifdef F_SETLK64
    if (PyModule_AddIntMacro(m, F_SETLK64)) return -1;
#endif
#ifdef F_SETLKW64
    if (PyModule_AddIntMacro(m, F_SETLKW64)) return -1;
#endif
/* GNU extensions, as of glibc 2.2.4. */
#ifdef FASYNC
    if (PyModule_AddIntMacro(m, FASYNC)) return -1;
#endif
#ifdef F_SETLEASE
    if (PyModule_AddIntMacro(m, F_SETLEASE)) return -1;
#endif
#ifdef F_GETLEASE
    if (PyModule_AddIntMacro(m, F_GETLEASE)) return -1;
#endif
#ifdef F_NOTIFY
    if (PyModule_AddIntMacro(m, F_NOTIFY)) return -1;
#endif
/* Old BSD flock(). */
#ifdef F_EXLCK
    if (PyModule_AddIntMacro(m, F_EXLCK)) return -1;
#endif
#ifdef F_SHLCK
    if (PyModule_AddIntMacro(m, F_SHLCK)) return -1;
#endif

/* OS X specifics */
#ifdef F_FULLFSYNC
    if (PyModule_AddIntMacro(m, F_FULLFSYNC)) return -1;
#endif
#ifdef F_NOCACHE
    if (PyModule_AddIntMacro(m, F_NOCACHE)) return -1;
#endif

/* For F_{GET|SET}FL */
#ifdef FD_CLOEXEC
    if (PyModule_AddIntMacro(m, FD_CLOEXEC)) return -1;
#endif

/* For F_NOTIFY */
#ifdef DN_ACCESS
    if (PyModule_AddIntMacro(m, DN_ACCESS)) return -1;
#endif
#ifdef DN_MODIFY
    if (PyModule_AddIntMacro(m, DN_MODIFY)) return -1;
#endif
#ifdef DN_CREATE
    if (PyModule_AddIntMacro(m, DN_CREATE)) return -1;
#endif
#ifdef DN_DELETE
    if (PyModule_AddIntMacro(m, DN_DELETE)) return -1;
#endif
#ifdef DN_RENAME
    if (PyModule_AddIntMacro(m, DN_RENAME)) return -1;
#endif
#ifdef DN_ATTRIB
    if (PyModule_AddIntMacro(m, DN_ATTRIB)) return -1;
#endif
#ifdef DN_MULTISHOT
    if (PyModule_AddIntMacro(m, DN_MULTISHOT)) return -1;
#endif

#ifdef HAVE_STROPTS_H
    /* Unix 98 guarantees that these are in stropts.h. */
    if (PyModule_AddIntMacro(m, I_PUSH)) return -1;
    if (PyModule_AddIntMacro(m, I_POP)) return -1;
    if (PyModule_AddIntMacro(m, I_LOOK)) return -1;
    if (PyModule_AddIntMacro(m, I_FLUSH)) return -1;
    if (PyModule_AddIntMacro(m, I_FLUSHBAND)) return -1;
    if (PyModule_AddIntMacro(m, I_SETSIG)) return -1;
    if (PyModule_AddIntMacro(m, I_GETSIG)) return -1;
    if (PyModule_AddIntMacro(m, I_FIND)) return -1;
    if (PyModule_AddIntMacro(m, I_PEEK)) return -1;
    if (PyModule_AddIntMacro(m, I_SRDOPT)) return -1;
    if (PyModule_AddIntMacro(m, I_GRDOPT)) return -1;
    if (PyModule_AddIntMacro(m, I_NREAD)) return -1;
    if (PyModule_AddIntMacro(m, I_FDINSERT)) return -1;
    if (PyModule_AddIntMacro(m, I_STR)) return -1;
    if (PyModule_AddIntMacro(m, I_SWROPT)) return -1;
#ifdef I_GWROPT
    /* despite the comment above, old-ish glibcs miss a couple... */
    if (PyModule_AddIntMacro(m, I_GWROPT)) return -1;
#endif
    if (PyModule_AddIntMacro(m, I_SENDFD)) return -1;
    if (PyModule_AddIntMacro(m, I_RECVFD)) return -1;
    if (PyModule_AddIntMacro(m, I_LIST)) return -1;
    if (PyModule_AddIntMacro(m, I_ATMARK)) return -1;
    if (PyModule_AddIntMacro(m, I_CKBAND)) return -1;
    if (PyModule_AddIntMacro(m, I_GETBAND)) return -1;
    if (PyModule_AddIntMacro(m, I_CANPUT)) return -1;
    if (PyModule_AddIntMacro(m, I_SETCLTIME)) return -1;
#ifdef I_GETCLTIME
    if (PyModule_AddIntMacro(m, I_GETCLTIME)) return -1;
#endif
    if (PyModule_AddIntMacro(m, I_LINK)) return -1;
    if (PyModule_AddIntMacro(m, I_UNLINK)) return -1;
    if (PyModule_AddIntMacro(m, I_PLINK)) return -1;
    if (PyModule_AddIntMacro(m, I_PUNLINK)) return -1;
#endif

    return 0;
}


static struct PyModuleDef fcntlmodule = {
    PyModuleDef_HEAD_INIT,
    "fcntl",
    module_doc,
    -1,
    fcntl_methods,
    NULL,
    NULL,
    NULL,
    NULL
};

PyMODINIT_FUNC
PyInit_fcntl(void)
{
    PyObject *m;

    /* Create the module and add the functions and documentation */
    m = PyModule_Create(&fcntlmodule);
    if (m == NULL)
        return NULL;

    /* Add some symbolic constants to the module */
    if (all_ins(m) < 0)
        return NULL;

    return m;
}<|MERGE_RESOLUTION|>--- conflicted
+++ resolved
@@ -60,13 +60,7 @@
 fcntl_fcntl_impl(PyModuleDef *module, int fd, int code, PyObject *arg)
 /*[clinic end generated code: output=afc5bfa74a03ef0d input=4850c13a41e86930]*/
 {
-<<<<<<< HEAD
-    int int_arg = 0;
-=======
-    int fd;
-    int code;
-    int arg;
->>>>>>> d915b084
+    unsigned int int_arg = 0;
     int ret;
     char *str;
     Py_ssize_t len;
@@ -94,7 +88,7 @@
 
         PyErr_Clear();
         parse_result = PyArg_Parse(arg,
-            "l;fcntl requires a file or file descriptor,"
+            "I;fcntl requires a file or file descriptor,"
             " an integer and optionally a third integer or a string",
             &int_arg);
         if (!parse_result) {
@@ -102,19 +96,8 @@
         }
     }
 
-<<<<<<< HEAD
-=======
-    PyErr_Clear();
-    arg = 0;
-    if (!PyArg_ParseTuple(args,
-         "O&i|I;fcntl requires a file or file descriptor,"
-         " an integer and optionally a third integer or a string",
-                          conv_descriptor, &fd, &code, &arg)) {
-      return NULL;
-    }
->>>>>>> d915b084
     Py_BEGIN_ALLOW_THREADS
-    ret = fcntl(fd, code, int_arg);
+    ret = fcntl(fd, code, (int)int_arg);
     Py_END_ALLOW_THREADS
     if (ret < 0) {
         PyErr_SetFromErrno(PyExc_IOError);
