--- conflicted
+++ resolved
@@ -485,13 +485,10 @@
     self->peer_cert = NULL;
     self->ssl = NULL;
     self->Socket = NULL;
-<<<<<<< HEAD
     self->ctx = sslctx;
+    self->shutdown_seen_zero = 0;
     self->handshake_done = 0;
     Py_INCREF(sslctx);
-=======
-    self->shutdown_seen_zero = 0;
->>>>>>> 860aee75
 
     /* Make sure the SSL error state is initialized */
     (void) ERR_get_state();
