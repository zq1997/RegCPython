--- conflicted
+++ resolved
@@ -878,6 +878,7 @@
         self.assertTrue(a>b)
 
 
+@unittest.skipIf(gzip is None, 'requires gzip')
 class GzipUtilTestCase(unittest.TestCase):
 
     def test_gzip_decode_limit(self):
@@ -1122,34 +1123,13 @@
 
 @support.reap_threads
 def test_main():
-<<<<<<< HEAD
     support.run_unittest(XMLRPCTestCase, HelperTestCase, DateTimeTestCase,
             BinaryTestCase, FaultTestCase, UseBuiltinTypesTestCase,
             SimpleServerTestCase, KeepaliveServerTestCase1,
-            KeepaliveServerTestCase2, GzipServerTestCase,
+            KeepaliveServerTestCase2, GzipServerTestCase, GzipUtilTestCase,
             MultiPathServerTestCase, ServerProxyTestCase, FailingServerTestCase,
             CGIHandlerTestCase)
 
-=======
-    xmlrpc_tests = [XMLRPCTestCase, HelperTestCase, DateTimeTestCase,
-         BinaryTestCase, FaultTestCase]
-    xmlrpc_tests.append(UseBuiltinTypesTestCase)
-    xmlrpc_tests.append(SimpleServerTestCase)
-    xmlrpc_tests.append(KeepaliveServerTestCase1)
-    xmlrpc_tests.append(KeepaliveServerTestCase2)
-    try:
-        import gzip
-        xmlrpc_tests.append(GzipServerTestCase)
-        xmlrpc_tests.append(GzipUtilTestCase)
-    except ImportError:
-        pass #gzip not supported in this build
-    xmlrpc_tests.append(MultiPathServerTestCase)
-    xmlrpc_tests.append(ServerProxyTestCase)
-    xmlrpc_tests.append(FailingServerTestCase)
-    xmlrpc_tests.append(CGIHandlerTestCase)
-
-    support.run_unittest(*xmlrpc_tests)
->>>>>>> 81b7374f
 
 if __name__ == "__main__":
     test_main()