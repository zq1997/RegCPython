# tests for slice objects; in particular the indices method.

import itertools
import operator
import sys
import unittest
import weakref
import copy

from pickle import loads, dumps
from test import support


def evaluate_slice_index(arg):
    """
    Helper function to convert a slice argument to an integer, and raise
    TypeError with a suitable message on failure.

    """
    if hasattr(arg, '__index__'):
        return operator.index(arg)
    else:
        raise TypeError(
            "slice indices must be integers or "
            "None or have an __index__ method")

def slice_indices(slice, length):
    """
    Reference implementation for the slice.indices method.

    """
    # Compute step and length as integers.
    length = operator.index(length)
    step = 1 if slice.step is None else evaluate_slice_index(slice.step)

    # Raise ValueError for negative length or zero step.
    if length < 0:
        raise ValueError("length should not be negative")
    if step == 0:
        raise ValueError("slice step cannot be zero")

    # Find lower and upper bounds for start and stop.
    lower = -1 if step < 0 else 0
    upper = length - 1 if step < 0 else length

    # Compute start.
    if slice.start is None:
        start = upper if step < 0 else lower
    else:
        start = evaluate_slice_index(slice.start)
        start = max(start + length, lower) if start < 0 else min(start, upper)

    # Compute stop.
    if slice.stop is None:
        stop = lower if step < 0 else upper
    else:
        stop = evaluate_slice_index(slice.stop)
        stop = max(stop + length, lower) if stop < 0 else min(stop, upper)

    return start, stop, step


# Class providing an __index__ method.  Used for testing slice.indices.

class MyIndexable(object):
    def __init__(self, value):
        self.value = value

    def __index__(self):
        return self.value


class SliceTest(unittest.TestCase):

    def test_constructor(self):
        self.assertRaises(TypeError, slice)
        self.assertRaises(TypeError, slice, 1, 2, 3, 4)

    def test_repr(self):
        self.assertEqual(repr(slice(1, 2, 3)), "slice(1, 2, 3)")

    def test_hash(self):
        # Verify clearing of SF bug #800796
        self.assertRaises(TypeError, hash, slice(5))
        with self.assertRaises(TypeError):
            slice(5).__hash__()

    def test_cmp(self):
        s1 = slice(1, 2, 3)
        s2 = slice(1, 2, 3)
        s3 = slice(1, 2, 4)
        self.assertEqual(s1, s2)
        self.assertNotEqual(s1, s3)
        self.assertNotEqual(s1, None)
        self.assertNotEqual(s1, (1, 2, 3))
        self.assertNotEqual(s1, "")

        class Exc(Exception):
            pass

        class BadCmp(object):
            def __eq__(self, other):
                raise Exc

        s1 = slice(BadCmp())
        s2 = slice(BadCmp())
        self.assertEqual(s1, s1)
        self.assertRaises(Exc, lambda: s1 == s2)

        s1 = slice(1, BadCmp())
        s2 = slice(1, BadCmp())
        self.assertEqual(s1, s1)
        self.assertRaises(Exc, lambda: s1 == s2)

        s1 = slice(1, 2, BadCmp())
        s2 = slice(1, 2, BadCmp())
        self.assertEqual(s1, s1)
        self.assertRaises(Exc, lambda: s1 == s2)

    def test_members(self):
        s = slice(1)
        self.assertEqual(s.start, None)
        self.assertEqual(s.stop, 1)
        self.assertEqual(s.step, None)

        s = slice(1, 2)
        self.assertEqual(s.start, 1)
        self.assertEqual(s.stop, 2)
        self.assertEqual(s.step, None)

        s = slice(1, 2, 3)
        self.assertEqual(s.start, 1)
        self.assertEqual(s.stop, 2)
        self.assertEqual(s.step, 3)

        class AnyClass:
            pass

        obj = AnyClass()
        s = slice(obj)
        self.assertTrue(s.stop is obj)

    def check_indices(self, slice, length):
        try:
            actual = slice.indices(length)
        except ValueError:
            actual = "valueerror"
        try:
            expected = slice_indices(slice, length)
        except ValueError:
            expected = "valueerror"
        self.assertEqual(actual, expected)

        if length >= 0 and slice.step != 0:
            actual = range(*slice.indices(length))
            expected = range(length)[slice]
            self.assertEqual(actual, expected)

    def test_indices(self):
        self.assertEqual(slice(None           ).indices(10), (0, 10,  1))
        self.assertEqual(slice(None,  None,  2).indices(10), (0, 10,  2))
        self.assertEqual(slice(1,     None,  2).indices(10), (1, 10,  2))
        self.assertEqual(slice(None,  None, -1).indices(10), (9, -1, -1))
        self.assertEqual(slice(None,  None, -2).indices(10), (9, -1, -2))
        self.assertEqual(slice(3,     None, -2).indices(10), (3, -1, -2))
        # issue 3004 tests
        self.assertEqual(slice(None, -9).indices(10), (0, 1, 1))
        self.assertEqual(slice(None, -10).indices(10), (0, 0, 1))
        self.assertEqual(slice(None, -11).indices(10), (0, 0, 1))
        self.assertEqual(slice(None, -10, -1).indices(10), (9, 0, -1))
        self.assertEqual(slice(None, -11, -1).indices(10), (9, -1, -1))
        self.assertEqual(slice(None, -12, -1).indices(10), (9, -1, -1))
        self.assertEqual(slice(None, 9).indices(10), (0, 9, 1))
        self.assertEqual(slice(None, 10).indices(10), (0, 10, 1))
        self.assertEqual(slice(None, 11).indices(10), (0, 10, 1))
        self.assertEqual(slice(None, 8, -1).indices(10), (9, 8, -1))
        self.assertEqual(slice(None, 9, -1).indices(10), (9, 9, -1))
        self.assertEqual(slice(None, 10, -1).indices(10), (9, 9, -1))

        self.assertEqual(
            slice(-100,  100     ).indices(10),
            slice(None).indices(10)
        )
        self.assertEqual(
            slice(100,  -100,  -1).indices(10),
            slice(None, None, -1).indices(10)
        )
        self.assertEqual(slice(-100, 100, 2).indices(10), (0, 10,  2))

        self.assertEqual(list(range(10))[::sys.maxsize - 1], [0])

        # Check a variety of start, stop, step and length values, including
        # values exceeding sys.maxsize (see issue #14794).
        vals = [None, -2**100, -2**30, -53, -7, -1, 0, 1, 7, 53, 2**30, 2**100]
        lengths = [0, 1, 7, 53, 2**30, 2**100]
        for slice_args in itertools.product(vals, repeat=3):
            s = slice(*slice_args)
            for length in lengths:
                self.check_indices(s, length)
        self.check_indices(slice(0, 10, 1), -3)

        # Negative length should raise ValueError
        with self.assertRaises(ValueError):
            slice(None).indices(-1)

        # Zero step should raise ValueError
        with self.assertRaises(ValueError):
            slice(0, 10, 0).indices(5)

        # Using a start, stop or step or length that can't be interpreted as an
        # integer should give a TypeError ...
        with self.assertRaises(TypeError):
            slice(0.0, 10, 1).indices(5)
        with self.assertRaises(TypeError):
            slice(0, 10.0, 1).indices(5)
        with self.assertRaises(TypeError):
            slice(0, 10, 1.0).indices(5)
        with self.assertRaises(TypeError):
            slice(0, 10, 1).indices(5.0)

        # ... but it should be fine to use a custom class that provides index.
        self.assertEqual(slice(0, 10, 1).indices(5), (0, 5, 1))
        self.assertEqual(slice(MyIndexable(0), 10, 1).indices(5), (0, 5, 1))
        self.assertEqual(slice(0, MyIndexable(10), 1).indices(5), (0, 5, 1))
        self.assertEqual(slice(0, 10, MyIndexable(1)).indices(5), (0, 5, 1))
        self.assertEqual(slice(0, 10, 1).indices(MyIndexable(5)), (0, 5, 1))

    def test_setslice_without_getslice(self):
        tmp = []
        class X(object):
            def __setitem__(self, i, k):
                tmp.append((i, k))

        x = X()
        x[1:2] = 42
        self.assertEqual(tmp, [(slice(1, 2), 42)])

    def test_pickle(self):
        import pickle

        s = slice(10, 20, 3)
        for protocol in range(pickle.HIGHEST_PROTOCOL + 1):
            t = loads(dumps(s, protocol))
            self.assertEqual(s, t)
            self.assertEqual(s.indices(15), t.indices(15))
            self.assertNotEqual(id(s), id(t))

<<<<<<< HEAD
    @unittest.modifiedBecauseRegisterBased
=======
    def test_copy(self):
        s = slice(1, 10)
        c = copy.copy(s)
        self.assertIs(s, c)

        s = slice(1, 10, 2)
        c = copy.copy(s)
        self.assertIs(s, c)

        # Corner case for mutable indices:
        s = slice([1, 2], [3, 4], [5, 6])
        c = copy.copy(s)
        self.assertIs(s, c)
        self.assertIs(s.start, c.start)
        self.assertIs(s.stop, c.stop)
        self.assertIs(s.step, c.step)

    def test_deepcopy(self):
        s = slice(1, 10)
        c = copy.deepcopy(s)
        self.assertEqual(s, c)

        s = slice(1, 10, 2)
        c = copy.deepcopy(s)
        self.assertEqual(s, c)

        # Corner case for mutable indices:
        s = slice([1, 2], [3, 4], [5, 6])
        c = copy.deepcopy(s)
        self.assertIsNot(s, c)
        self.assertEqual(s, c)
        self.assertIsNot(s.start, c.start)
        self.assertIsNot(s.stop, c.stop)
        self.assertIsNot(s.step, c.step)

>>>>>>> 7d4cc5aa
    def test_cycle(self):
        refs = []
        for _ in range(3):
            class myobj(): pass
            o = myobj()
            o.s = slice(o)
            w = weakref.ref(o)
            o = None
            refs.append(w)
        support.gc_collect()
        self.assertTrue(all(r() is None for r in refs[:-1]))

if __name__ == "__main__":
    unittest.main()<|MERGE_RESOLUTION|>--- conflicted
+++ resolved
@@ -245,9 +245,6 @@
             self.assertEqual(s.indices(15), t.indices(15))
             self.assertNotEqual(id(s), id(t))
 
-<<<<<<< HEAD
-    @unittest.modifiedBecauseRegisterBased
-=======
     def test_copy(self):
         s = slice(1, 10)
         c = copy.copy(s)
@@ -283,7 +280,7 @@
         self.assertIsNot(s.stop, c.stop)
         self.assertIsNot(s.step, c.step)
 
->>>>>>> 7d4cc5aa
+    @unittest.modifiedBecauseRegisterBased
     def test_cycle(self):
         refs = []
         for _ in range(3):
