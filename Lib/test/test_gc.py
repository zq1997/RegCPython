--- conflicted
+++ resolved
@@ -241,16 +241,10 @@
     # The following two tests are fragile:
     # They precisely count the number of allocations,
     # which is highly implementation-dependent.
-<<<<<<< HEAD
-    # For example:
-    # - disposed tuples are not freed, but reused
-    # - the call to assertEqual somehow avoids building its args tuple
-    @refcount_test
-=======
     # For example, disposed tuples are not freed, but reused.
     # To minimize variations, though, we first store the get_count() results
     # and check them at the end.
->>>>>>> e9b2a4cb
+    @refcount_test
     def test_get_count(self):
         gc.collect()
         a, b, c = gc.get_count()
